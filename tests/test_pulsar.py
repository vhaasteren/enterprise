--- conflicted
+++ resolved
@@ -206,7 +206,7 @@
         assert self.psr.toas.shape == (4005,), msg
 
     def test_stoas(self):
-<<<<<<< HEAD
+
         """Check STOA shape."""
 
         msg = "stoa shape incorrect"
@@ -289,25 +289,4 @@
             Pulsar("wrong.par", "wrong.tim")
 
             msg = "Cannot find parfile wrong.par or timfile wrong.tim!"
-            self.assertTrue(msg in context.exception)
-=======
-        assert hasattr(self.psr, "stoas")
-
-    def test_dm(self):
-        assert hasattr(self.psr, "dm")
-
-    def test_planetssb(self):
-        assert hasattr(self.psr, "planetssb")
-
-    def test_sunssb(self):
-        assert hasattr(self.psr, "sunssb")
-
-    def test_model(self):
-        assert hasattr(self.psr, "model")
-
-    def test_pint_toas(self):
-        assert hasattr(self.psr, "pint_toas")
-
-    def test_deflate_inflate(self):
-        pass
->>>>>>> d7bc0f67
+            self.assertTrue(msg in context.exception)