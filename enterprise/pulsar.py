--- conflicted
+++ resolved
@@ -472,10 +472,6 @@
         par_name=None,
         tim_name=None,
     ):
-<<<<<<< HEAD
-
-=======
->>>>>>> 87813ee2
         self._sort = sort
         self.t2pulsar = t2pulsar
         self.planets = planets
@@ -532,11 +528,6 @@
     def drop_tempopsr(self):
         with contextlib.suppress(NameError):
             del self.t2pulsar
-        else:
-            if par_name is not None and os.path.exists(par_name):
-                self.parfile = open(par_name).read()
-            if tim_name is not None and os.path.exists(tim_name):
-                self.timfile = open(tim_name).read()
 
     # gather DM/DMX information if available
     def _set_dm(self, t2pulsar):
@@ -690,15 +681,9 @@
         if timing_package is None:
             if t2 is not None:
                 timing_package = "tempo2"
-<<<<<<< HEAD
-            elif pint is not None:
-                timing_package = "pint"
-            else:
-=======
             elif pint is not None:  # pragma: no cover
                 timing_package = "pint"
             else:  # pragma: no cover
->>>>>>> 87813ee2
                 raise ValueError("No timing package available with which to load a pulsar")
 
         # get current directory
@@ -707,13 +692,8 @@
             # Change directory to the base directory of the tim-file to deal with
             # INCLUDE statements in the tim-file
             os.chdir(dirname)
-<<<<<<< HEAD
-            if timing_package.lower == "tempo2":
-                if t2 is None:
-=======
             if timing_package.lower() == "tempo2":
                 if t2 is None:  # pragma: no cover
->>>>>>> 87813ee2
                     raise ValueError("tempo2 requested but tempo2 is not available")
                 # hack to set maxobs
                 maxobs = get_maxobs(reltimfile) + 100
@@ -727,11 +707,7 @@
                     tim_name=reltimfile,
                 )
             elif timing_package.lower() == "pint":
-<<<<<<< HEAD
-                if pint is None:
-=======
                 if pint is None:  # pragma: no cover
->>>>>>> 87813ee2
                     raise ValueError("PINT requested but PINT is not available")
                 if (clk is not None) and (bipm_version is None):
                     bipm_version = clk.split("(")[1][:-1]
