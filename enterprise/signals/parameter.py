# parameter.py
"""Contains parameter types for use in `enterprise` ``Signal`` classes."""

from __future__ import (absolute_import, division,
                        print_function, unicode_literals)

import inspect
import functools

import numpy as np
import scipy.stats

from enterprise.signals.selections import selection_func


def sample(parlist):
    """Sample a list of Parameters consistently (i.e., keeping
    track of hyperparameters)."""

    # we'll be nice and accept a single parameter
    parlist = [parlist] if isinstance(parlist, Parameter) else parlist

    ret = {}
    _sample(parlist, ret)

    return ret


def _sample(parlist, parvalues):
    """Recursive function used by sample()."""

    for par in parlist:
        if par not in parvalues:
            parvalues.update(sample(par.params[1:]))
            parvalues[par.name] = par.sample(params=parvalues)


class Parameter(object):
    # instances will need to define _size, _prior, and _typename
    # thus this class is technically abstract

    def __init__(self, name):
        self.name = name
<<<<<<< HEAD
        self.prior = self._prior(name)

    def get_logpdf(self, value=None, **kwargs):
        if value is None and 'params' in kwargs:
            value = kwargs['params'][self.name]
=======
        self.type = self.__class__.__name__.lower()
>>>>>>> 80952b83

        logpdf = np.log(self.prior(value, **kwargs))
        return logpdf if self._size is None else np.sum(logpdf)

    def get_pdf(self, value=None, **kwargs):
        if value is None and 'params' in kwargs:
            value = kwargs['params'][self.name]

        pdf = self.prior(value, **kwargs)
        return pdf if self._size is None else np.prod(pdf)

    def sample(self, **kwargs):
        if self._sampler is None:
            raise AttributeError("No sampler was provided for this Parameter.")
        else:
            if self.name in kwargs:
                raise ValueError(
                    "You shouldn't give me my value when you're sampling me.!")

            return self.prior(func=self._sampler, size=self._size, **kwargs)

    @property
    def size(self):
        return self._size

    @property
    def params(self):
        return [self] + [par for par in self.prior.params
                         if not isinstance(par, ConstantParameter)]

    def __repr__(self):
        args = self.prior._params.copy()
        args.update(self.prior._funcs)

        typename = self._typename.format(**args)
        array = '' if self._size is None else '[{}]'.format(self._size)

        return '{}:{}{}'.format(self.name, typename, array)

    # this trick lets us pass an instantiated parameter to a signal;
    # the parameter will refuse to be renamed and will return itself
    def __call__(self, name):
        return self


def UserParameter(prior, sampler=None, size=None):
    """Class factory for UserParameter, with `prior` given as an Enterprise
    Function (one argument, the value; arbitrary keyword arguments, which
    become hyperparameters). Optionally, `sampler` can be given as a regular
    (not Enterprise function), taking the same keyword parameters as `prior`.
    """

    class UserParameter(Parameter):
        _size = size
        _prior = prior
        _sampler = None if sampler is None else staticmethod(sampler)
        _typename = 'UserParameter'

    return UserParameter


def _argrepr(typename, **kwargs):
    args = []
    for par, arg in kwargs.items():
        if isinstance(arg, type) and \
                issubclass(arg, (Parameter, FunctionBase)):
            args.append('{}={{{}}}'.format(par, par))
        elif isinstance(arg, (Parameter, FunctionBase)):
            args.append('{}={}'.format(par, arg))
        else:
            args.append('{}={}'.format(par, arg))

    return '{}({})'.format(typename,', '.join(args))


def UniformPrior(value, pmin, pmax):
    """Prior function for Uniform parameters."""

    # we'll let scipy.stats handle errors in pmin/pmax specification
    # this handles vectors correctly, if pmin and pmax are scalars,
    # or if len(value) = len(pmin) = len(pmax)
    return scipy.stats.uniform.pdf(value, pmin, pmax - pmin)


def UniformSampler(pmin, pmax, size=None):
    """Sampling function for Uniform parameters."""

    # we'll let scipy.stats handle errors in pmin/pmax specification
    # this handles vectors correctly, if pmin and pmax are scalars,
    # or if len(value) = len(pmin) = len(pmax)
    return scipy.stats.uniform.rvs(pmin, pmax - pmin, size=size)


def Uniform(pmin, pmax, size=None):
    """Class factory for Uniform parameters."""

    class Uniform(Parameter):
        _size = size
        _prior = Function(UniformPrior, pmin=pmin, pmax=pmax)
        _sampler = staticmethod(UniformSampler)
        _typename = _argrepr('Uniform', pmin=pmin, pmax=pmax)

    return Uniform


def NormalPrior(value, mu, sigma):
    """Prior function for Normal parameters. Note that `sigma` can be a
    scalar for a 1-d distribution, a vector for multivariate distribution
    that uses the vector as the sqrt of the diagonal of the covariance
    matrix, or a matrix giving the covariance directly."""

    # we let scipy.stats handle parameter errors
    # this code handles vectors correctly, if mu and sigma are scalars,
    # if mu and sigma are vectors with len(value) = len(mu) = len(sigma),
    # or if len(value) = len(mu) and sigma is len(value) x len(value)
    cov = sigma if np.ndim(sigma) == 2 else sigma**2
    return scipy.stats.multivariate_normal.pdf(value, mean=mu, cov=cov)


def NormalSampler(mu, sigma, size=None):
    """Sampling function for Normal parameters."""

    if np.ndim(mu) == 1 and len(mu) != size:
        raise ValueError(
            "Size mismatch between Parameter size and distribution arguments")

    # we let scipy.stats handle all other errors
    # this code handles vectors correctly, if mu and sigma are scalars,
    # if mu and sigma are vectors with len(value) = len(mu) = len(sigma),
    # or if len(value) = len(mu) and sigma is len(value) x len(value);
    # note that scipy.stats.multivariate_normal.rvs infers parameter
    # size from mu and sigma, so if these are vectors we pass size=None;
    # otherwise we'd get multiple copies of a jointly-normal vector
    cov = sigma if np.ndim(sigma) == 2 else sigma**2
    return scipy.stats.multivariate_normal.rvs(
        mean=mu, cov=cov,
        size=(None if np.ndim(mu) == 1 else size))


def Normal(mu=0, sigma=1, size=None):
    """Class factory for Normal parameters."""

    class Normal(Parameter):
        _size = size
        _prior = Function(NormalPrior, mu=mu, sigma=sigma)
        _sampler = staticmethod(NormalSampler)
        _typename = _argrepr('Normal', mu=mu, sigma=sigma)

    return Normal


def LinearExpPrior(value, pmin, pmax):
    """Prior function for LinearExp parameters."""

    if np.any(pmin >= pmax):
        raise ValueError("LinearExp Parameter requires pmin < pmax.")

    # works with vectors if pmin and pmax are either scalars,
    # or len(value) vectors
    return (((pmin <= value) & (value <= pmax)) * np.log(10) *
            10**value / (10**pmax - 10**pmin))


def LinearExpSampler(pmin, pmax, size):
    """Sampling function for LinearExp parameters."""

    if np.any(pmin >= pmax):
        raise ValueError("LinearExp Parameter requires pmin < pmax.")

    # works with vectors if pmin and pmax are either scalars
    # or vectors, in which case one must have len(pmin) = len(pmax) = size
    return np.log10(np.random.uniform(10**pmin, 10**pmax, size))


def LinearExp(pmin, pmax, size=None):
    """Class factory for LinearExp parameters (with pdf(x) ~ 10^x)."""

    class LinearExp(Parameter):
        _size = size
        _prior = Function(LinearExpPrior, pmin=pmin, pmax=pmax)
        _sampler = staticmethod(LinearExpSampler)
        _typename = _argrepr('LinearExp', pmin=pmin, pmax=pmax)

    return LinearExp


class ConstantParameter(object):
    """Constant Parameter base class."""

    def __init__(self, name):
        self.name = name

    @property
    def value(self):
        return self.value

    @value.setter
    def value(self, value):
        self.value = value

    def __call__(self, name):
        return self

    def __repr__(self):
        return '{}:Constant={}'.format(self.name, self.value)


<<<<<<< HEAD
def Constant(val=None):
    class Constant(ConstantParameter):
        value = val

    return Constant


class FunctionBase(object):
    pass


def Function(func, name='', **func_kwargs):
    fname = name

    class Function(FunctionBase):
        def __init__(self, name, psr=None):
            self._func = selection_func(func)
            self._psr = psr

            self._params = {}
            self._defaults = {}
            self._funcs = {}

            self.name = '_'.join([n for n in [name, fname] if n])
            self.func_kwargs = func_kwargs

            # process keyword parameters:
            # - if they are Parameter classes, then we will instantiate
            #   them to named Parameter instances (using the Function name,
            #   if given, and the keyword), and save them to the
            #   self._params dictionary, using the keyword as key
            # - if they are Parameter instances, we will save them directly
            #   to self._params
            # - if they are Function classes, then we will instantiate
            #   them, save them to self._funcs, and add all of their
            #   parameters to self._params
            # - if they are something else, we will assume they are values,
            #   which we will save in self._defaults

            for kw, arg in func_kwargs.items():
                if isinstance(arg, type) and issubclass(
                        arg, (Parameter, ConstantParameter)):

                    # parameter name template:
                    #   pname_[signalname_][fname_]parname
                    pnames = [name, fname, kw]
                    par = arg('_'.join([n for n in pnames if n]))

                    self._params[kw] = par
                elif isinstance(arg, (Parameter, ConstantParameter)):
                    self._params[kw] = arg
                elif isinstance(arg, type) and issubclass(arg, FunctionBase):
                    # instantiate the function
                    pnames = [name, fname, kw]
                    parfunc = arg('_'.join([n for n in pnames if n]), psr)

                    self._funcs[kw] = parfunc
                    self._params.update(parfunc._params)
                elif isinstance(arg, FunctionBase):
                    self._funcs[kw] = arg
                    self._params.update(arg._params)
                else:
                    self._defaults[kw] = arg

        def __call__(self, *args, **kwargs):
            # we call self._func (or possibly the `func` given in kwargs)
            # by passing it args, kwargs, after augmenting kwargs (see below)

            # kwargs['params'] is special, take it out of kwargs
            params = kwargs.get('params', {})
            if 'params' in kwargs:
                del kwargs['params']

            # if kwargs['func'] is given, we will call that instead
            func = kwargs.get('func', self._func)
            if 'func' in kwargs:
                del kwargs['func']

            # we augment kwargs as follows:
            # - parameters given in the original Function definition
            #   (and therefore included in func_kwargs), that are included
            #   in self._params, and given in kwargs['params']
            # - parameters given in the original Function definition
            #   (and therefore included in func_kwargs), that are included
            #   in self._params, and have a value attribute (e.g., Constants)
            # - parameters given as constants in the original Function
            #   definition (they are included in func_kwargs, and saved in
            #   self._defaults)
            # - parameters given as Functions, evaluated by passing
            #   them only the parameters they may care about
            # - [if the func itself has default parameters, they may yet
            #   apply if none of the above does]
            for kw, arg in func_kwargs.items():
                if kw not in kwargs:
                    if kw in self._params:
                        par = self._params[kw]

                        if par.name in params:
                            kwargs[kw] = params[par.name]
                        elif hasattr(par, 'value'):
                            kwargs[kw] = par.value
                    elif kw in self._defaults:
                        kwargs[kw] = self._defaults[kw]
                    elif kw in self._funcs:
                        f = self._funcs[kw]
                        fargs = {par: val for par, val in kwargs.items()
                                 if par in f.func_kwargs}
                        fargs['params'] = params
                        kwargs[kw] = f(**fargs)

            # pass our pulsar if we have one
            if self._psr is not None and 'psr' not in kwargs:
                kwargs['psr'] = self._psr

            # clean up parameters that are not meant for `func`
            # keep those required for `selection_func` to work
            # keep also `size` needed by samplers
            kwargs = {par: val for par, val in kwargs.items()
                      if par in func_kwargs or par in ['psr', 'mask', 'size']}

            return func(*args, **kwargs)

        def add_kwarg(self, **kwargs):
            self._defaults.update(kwargs)

        @property
        def params(self):
            # if we extract the ConstantParameter value above, we would not
            # need a special case here
            return sum([par.params for par in self._params.values()
                        if not isinstance(par, ConstantParameter)], [])
=======
def Uniform(pmin, pmax, size=None):
    """Class factory for Uniform parameters."""
    class Uniform(Parameter):
        _prior = prior.Prior(prior.UniformBoundedRV(pmin, pmax))
        _size = size
        _pmin = pmin
        _pmax = pmax
>>>>>>> 80952b83

        def __repr__(self):
            return '{}({})'.format(self.name,
                                   ', '.join(map(str,self.params)))

    return Function


<<<<<<< HEAD
def get_funcargs(func):
    """Convenience function to get args and kwargs of any function."""
    argspec = inspect.getargspec(func)
=======
def LinearExp(pmin, pmax, size=None):
    """Class factory for LinearExp parameters."""
    class LinearExp(Parameter):
        _prior = prior.Prior(prior.LinearExpRV(pmin, pmax))
        _size = size
        _pmin = pmin
        _pmax = pmax
>>>>>>> 80952b83

    if argspec.defaults is None:
        args = argspec.args
        kwargs = []
    else:
        args = argspec.args[:(len(argspec.args)-len(argspec.defaults))]
        kwargs = argspec.args[-len(argspec.defaults):]

    return args, kwargs


<<<<<<< HEAD
def function(func):
    """Decorator for Function."""
=======
def Normal(mu=0, sigma=1, size=None):
    """Class factory for Normal parameters."""
    class Normal(Parameter):
        _prior = prior.Prior(scipy.stats.norm(loc=mu, scale=sigma))
        _size = size
        _mu = mu
        _sigma = sigma
>>>>>>> 80952b83

    # get the positional arguments
    funcargs, _ = get_funcargs(func)

    @functools.wraps(func)
    def wrapper(*args, **kwargs):
        # make a dictionary of positional arguments (declared for func,
        # and passed to wrapper), and of keyword arguments passed to wrapper
        fargs = {funcargs[ct]: val for ct, val in
                 enumerate(args[:len(funcargs)])}
        fargs.update(kwargs)

        # if any of the positional arguments are missing, we make a Function
        if not all(fa in fargs.keys() for fa in funcargs):
            return Function(func, **kwargs)

        # if any of the keyword arguments are Parameters or Functions,
        # we make a Function
        for kw, arg in kwargs.items():
            if isinstance(arg, type) and issubclass(
                    arg, (Parameter, ConstantParameter)) or \
               isinstance(arg, (Parameter, ConstantParameter)) or \
               isinstance(arg, type) and issubclass(arg, FunctionBase) or \
               isinstance(arg, FunctionBase):

                return Function(func, **kwargs)

        # otherwise, we simply call the function
        return func(*args, **kwargs)

    return wrapper<|MERGE_RESOLUTION|>--- conflicted
+++ resolved
@@ -41,15 +41,12 @@
 
     def __init__(self, name):
         self.name = name
-<<<<<<< HEAD
         self.prior = self._prior(name)
+        self.type = self.__class__.__name__.lower()
 
     def get_logpdf(self, value=None, **kwargs):
         if value is None and 'params' in kwargs:
             value = kwargs['params'][self.name]
-=======
-        self.type = self.__class__.__name__.lower()
->>>>>>> 80952b83
 
         logpdf = np.log(self.prior(value, **kwargs))
         return logpdf if self._size is None else np.sum(logpdf)
@@ -257,7 +254,6 @@
         return '{}:Constant={}'.format(self.name, self.value)
 
 
-<<<<<<< HEAD
 def Constant(val=None):
     class Constant(ConstantParameter):
         value = val
@@ -389,15 +385,6 @@
             # need a special case here
             return sum([par.params for par in self._params.values()
                         if not isinstance(par, ConstantParameter)], [])
-=======
-def Uniform(pmin, pmax, size=None):
-    """Class factory for Uniform parameters."""
-    class Uniform(Parameter):
-        _prior = prior.Prior(prior.UniformBoundedRV(pmin, pmax))
-        _size = size
-        _pmin = pmin
-        _pmax = pmax
->>>>>>> 80952b83
 
         def __repr__(self):
             return '{}({})'.format(self.name,
@@ -406,19 +393,9 @@
     return Function
 
 
-<<<<<<< HEAD
 def get_funcargs(func):
     """Convenience function to get args and kwargs of any function."""
     argspec = inspect.getargspec(func)
-=======
-def LinearExp(pmin, pmax, size=None):
-    """Class factory for LinearExp parameters."""
-    class LinearExp(Parameter):
-        _prior = prior.Prior(prior.LinearExpRV(pmin, pmax))
-        _size = size
-        _pmin = pmin
-        _pmax = pmax
->>>>>>> 80952b83
 
     if argspec.defaults is None:
         args = argspec.args
@@ -430,18 +407,8 @@
     return args, kwargs
 
 
-<<<<<<< HEAD
 def function(func):
     """Decorator for Function."""
-=======
-def Normal(mu=0, sigma=1, size=None):
-    """Class factory for Normal parameters."""
-    class Normal(Parameter):
-        _prior = prior.Prior(scipy.stats.norm(loc=mu, scale=sigma))
-        _size = size
-        _mu = mu
-        _sigma = sigma
->>>>>>> 80952b83
 
     # get the positional arguments
     funcargs, _ = get_funcargs(func)
