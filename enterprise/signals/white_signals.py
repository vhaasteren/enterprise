--- conflicted
+++ resolved
@@ -192,16 +192,12 @@
         msg = "EcorrKernelNoise does not support method: {}".format(method)
         raise TypeError(msg)
 
-<<<<<<< HEAD
-    class EcorrKernelNoise_(signal_base.Signal):
-=======
     if method == "fast-sherman-morrison" and fastshermanmorrison is None and not fsm_warning_issued:  # pragma: no cover
         msg = "Package `fastshermanmorrison` not installed. Fallback to sherman-morrison"
         logger.warning(msg)
         fsm_warning_issued = True
 
     class EcorrKernelNoise(signal_base.Signal):
->>>>>>> 3698716c
         signal_type = "white noise"
         signal_name = "ecorr_" + method
         signal_id = "_".join(["ecorr", name, method]) if name else "_".join(["ecorr", method])
